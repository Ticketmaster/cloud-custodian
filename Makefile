
install:
	virtualenv .
	source bin/activate && pip install -r requirements.txt
	source bin/activate && pip install -r tools/dev-requirements.txt
	source bin/activate && python setup.py develop

coverage:
	./bin/nosetests -s -v --with-coverage --cover-html --cover-package=janitor --cover-html-dir=cover janitor

tests:
	./bin/nosetests -s -v janitor

ftests:
	./bin/nosetests -s -v ftests

depcache:
<<<<<<< HEAD
	./bin/pip install -d deps -r requirements.txt
	tar cvf maid-deps.tgz deps
=======
	mkdir -p deps
	virtualenv dep-download
	dep-download/bin/pip install -d deps -r requirements.txt
	tar cvf maid-deps.tgz deps
	rm -Rf dep-download
	rm -Rf deps
>>>>>>> 1843cefa
<|MERGE_RESOLUTION|>--- conflicted
+++ resolved
@@ -15,14 +15,9 @@
 	./bin/nosetests -s -v ftests
 
 depcache:
-<<<<<<< HEAD
-	./bin/pip install -d deps -r requirements.txt
-	tar cvf maid-deps.tgz deps
-=======
 	mkdir -p deps
 	virtualenv dep-download
 	dep-download/bin/pip install -d deps -r requirements.txt
 	tar cvf maid-deps.tgz deps
 	rm -Rf dep-download
-	rm -Rf deps
->>>>>>> 1843cefa
+	rm -Rf deps