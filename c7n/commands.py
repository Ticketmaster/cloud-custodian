--- conflicted
+++ resolved
@@ -160,11 +160,7 @@
         with open(config_file) as fh:
             if fmt in ('yml', 'yaml'):
                 data = yaml.safe_load(fh.read())
-<<<<<<< HEAD
-            elif format in ('json',):
-=======
-            if fmt in ('json',):
->>>>>>> 40291a63
+            elif fmt in ('json',):
                 data = json.load(fh)
             else:
                 log.error("The config file must end in .json, .yml or .yaml.")
